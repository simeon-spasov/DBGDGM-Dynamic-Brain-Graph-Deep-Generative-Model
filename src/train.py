import logging
from pathlib import Path

import numpy as np
import torch

from .dataset import data_loader


def train(model, dataset,
          save_path=Path.cwd() / "models",
          learning_rate=1e-4,
          temp=1.,
          temp_min=0.05,
          num_epochs=1001,
          anneal_rate=0.0003,
          batch_size=1,
          weight_decay=0.,
          valid_prop=0.1,
          test_prop=0.1,
          device=torch.device("cpu")
          ):
    """
    Trains the provided model using the given dataset and parameters.

    Args:
        model (nn.Module): The model instance to be trained.
        dataset (list): The dataset used for training the model.
        save_path (Path, optional): The directory where the model and the results will be saved. Default is the current working directory under the 'models' subdirectory.
        learning_rate (float, optional): The learning rate for the optimizer. Default is 1e-4.
        temp (float, optional): The initial temperature for Gumbel-softmax. Default is 1.0.
        temp_min (float, optional): The minimum temperature for Gumbel-softmax. Default is 0.05.
        num_epochs (int, optional): The number of epochs for training. Default is 1001.
        anneal_rate (float, optional): The annealing rate for the temperature. Default is 0.0003.
        batch_size (int, optional): The batch size for training. Default is 1.
        weight_decay (float, optional): The weight decay for the optimizer. Default is 0.0.
        valid_prop (float, optional): The proportion of data to be used for validation. Default is 0.1.
        test_prop (float, optional): The proportion of data to be used for testing. Default is 0.1.
        device (torch.device, optional): The device to use for training (e.g., 'cpu' or 'cuda'). Default is 'cpu'.

    Returns: None. The function saves the trained model and results to the specified save_path. The model parameters
        are saved every time the validation negative log-likelihood improves. The final model parameters,
        optimizer parameters, negative log-likelihoods, AUC-ROC, AP, and embeddings are saved for the best model
        according to validation negative log-likelihood and the best model according to training negative log-likelihood.
        The model is saved as 'checkpoint.pt' and the results are saved as 'results.npy'. The model and results for the
        best model according to training negative log-likelihood are saved as 'checkpoint_best_train.pt' and
        'results_best_train.npy', respectively.
    """

    # Create save path if it doesn't exist
    try:
        save_path.mkdir(parents=True, exist_ok=False)
    except FileExistsError:
        logging.warning(f"Folder to save model weights already exists at {save_path}. "
                        f"Existing model parameters with same name "
                        f"in the directory will be overriden.")
    else:
        logging.info(f"Folder to save model weights was created at {save_path}")

    logging.info(f"Model save path is: {save_path}. ")

    # Initialize optimizer
    optimizer = torch.optim.AdamW(model.parameters(),
                                  lr=learning_rate,
                                  weight_decay=weight_decay)

    # Move model to device
    model.to(device)

    # Initialize variables to track best losses
    best_nll = float('inf')
    best_nll_train = float('inf')

    # Begin training
    for epoch in range(num_epochs):
        logging.debug(f"Starting epoch {epoch}")
        np.random.shuffle(dataset)
        model.train()

        running_loss = {'nll': 0, 'kld_z': 0, 'kld_alpha': 0, 'kld_beta': 0, 'kld_phi': 0}

        for batch_graphs in data_loader(dataset, batch_size):
            optimizer.zero_grad()

            batch_loss = model(batch_graphs,
                               valid_prop=valid_prop,
                               test_prop=test_prop,
                               temp=temp)

<<<<<<< HEAD
            # Optimal kld weight factor can vary depending on dataset
            kld_alpha_weight = 1
            kld_beta_weight = 0
            kld_phi_weight = 0

            loss = (batch_loss['nll'] + batch_loss['kld_z'] + kld_alpha_weight*batch_loss['kld_alpha'] + kld_beta_weight*batch_loss['kld_beta'] + kld_phi_weight*batch_loss['kld_phi']) / len(batch_graphs)
=======
            loss = (batch_loss['nll'] + batch_loss['kld_z'] + 0*batch_loss['kld_alpha'] + 0*batch_loss['kld_beta'] + 0*batch_loss['kld_phi']) / len(batch_graphs)
>>>>>>> c11a25b4
            loss.backward()
            optimizer.step()
            for loss_name in running_loss.keys():
                running_loss[loss_name] += batch_loss[loss_name].cpu().detach().data.numpy() / len(dataset)

        logging.info(f"Epoch {epoch} | {running_loss}")

        model.eval()

        nll, aucroc, ap = model.predict_auc_roc_precision(
            batch_graphs,
            valid_prop=valid_prop,
            test_prop=test_prop)

        logging.info(f"Epoch {epoch} | "
                     f"train nll {nll['train']} aucroc {aucroc['train']} ap {ap['train']}| "
                     f"valid nll {nll['valid']} aucroc {aucroc['valid']} ap {ap['valid']} | "
                     f"test nll {nll['test']} aucroc {aucroc['test']} ap {ap['test']} | ")
        if nll['valid'] < best_nll:
            embeddings = model.predict_embeddings(dataset,
                                                  valid_prop=valid_prop,
                                                  test_prop=test_prop)
            logging.info(f"Saving model.")
            torch.save(
                (model.state_dict(), optimizer.state_dict()),
                Path(save_path) / "checkpoint.pt"
            )

            np.save(Path(save_path) / "results.npy",
                    {
                        'nll': nll,
                        'aucroc': aucroc,
                        'ap': ap,
                        'embeddings': embeddings
                    })

            best_nll = nll['valid']

        if nll['train'] < best_nll_train:
            embeddings = model.predict_embeddings(dataset,
                                                  valid_prop=valid_prop,
                                                  test_prop=test_prop)
            logging.info(f"Saving model (best train).")
            torch.save(
                (model.state_dict(), optimizer.state_dict()),
                Path(save_path) / "checkpoint_best_train.pt"
            )

            np.save(Path(save_path) / "results_best_train.npy",
                    {
                        'nll': nll,
                        'aucroc': aucroc,
                        'ap': ap,
                        'embeddings': embeddings
                    })

            best_nll_train = nll['train']

        if epoch % 10 == 0:
            temp = np.maximum(temp * np.exp(-anneal_rate * epoch), temp_min)
            logging.debug(f"Updating temperature for Gumbel-softmax to {temp}")
            learning_rate *= .99
            logging.debug(f"Updating learning rate to {learning_rate}")

            for param_group in optimizer.param_groups:
                param_group['lr'] = learning_rate

    logging.info(f"Finished training.")<|MERGE_RESOLUTION|>--- conflicted
+++ resolved
@@ -87,16 +87,8 @@
                                test_prop=test_prop,
                                temp=temp)
 
-<<<<<<< HEAD
-            # Optimal kld weight factor can vary depending on dataset
-            kld_alpha_weight = 1
-            kld_beta_weight = 0
-            kld_phi_weight = 0
 
-            loss = (batch_loss['nll'] + batch_loss['kld_z'] + kld_alpha_weight*batch_loss['kld_alpha'] + kld_beta_weight*batch_loss['kld_beta'] + kld_phi_weight*batch_loss['kld_phi']) / len(batch_graphs)
-=======
             loss = (batch_loss['nll'] + batch_loss['kld_z'] + 0*batch_loss['kld_alpha'] + 0*batch_loss['kld_beta'] + 0*batch_loss['kld_phi']) / len(batch_graphs)
->>>>>>> c11a25b4
             loss.backward()
             optimizer.step()
             for loss_name in running_loss.keys():
